package nl.tudelft.opencraft.yardstick.experiment;

import nl.tudelft.opencraft.yardstick.bot.Bot;
import nl.tudelft.opencraft.yardstick.bot.ai.task.Task;
import nl.tudelft.opencraft.yardstick.bot.ai.task.WalkTask;
import nl.tudelft.opencraft.yardstick.util.Vector3i;

public class BotModel {

    private static final double INTERACT_TO_MOVEMENT = 1f / 2f;
    //
    private final InteractionModel interact = new InteractionModel();
    private final MovementModel movement = new MovementModel();

    public Task nextTask(Bot bot) {
        Task task;
        if (Math.random() < INTERACT_TO_MOVEMENT) {
            // Interact
            task = interact.newInteractTask(bot);
        } else {
            // Movement
            Vector3i newLocation = movement.newTargetLocation(bot);
            task = new WalkTask(bot, newLocation);
        }

        if (task != null) {
            bot.getLogger().info("Activating: " + task.getShortName());
        }

        return task;

<<<<<<< HEAD
        Collections.shuffle(possibilities, ThreadLocalRandom.current());
        if (possibilities.size() <= INTERACT_BLOCK_AMOUNT) {
            return possibilities;
        } else {
            return possibilities.subList(0, INTERACT_BLOCK_AMOUNT - 1);
        }
=======
>>>>>>> 89293df8
    }
}<|MERGE_RESOLUTION|>--- conflicted
+++ resolved
@@ -28,15 +28,5 @@
         }
 
         return task;
-
-<<<<<<< HEAD
-        Collections.shuffle(possibilities, ThreadLocalRandom.current());
-        if (possibilities.size() <= INTERACT_BLOCK_AMOUNT) {
-            return possibilities;
-        } else {
-            return possibilities.subList(0, INTERACT_BLOCK_AMOUNT - 1);
-        }
-=======
->>>>>>> 89293df8
     }
 }