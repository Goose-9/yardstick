--- conflicted
+++ resolved
@@ -24,11 +24,7 @@
     private long lastJoin = System.currentTimeMillis();
 
     public Experiment4MultiWalkAround() {
-<<<<<<< HEAD
-        super(4, "A simple test demonstrating A* movement for multiple bots");
-=======
-        super(4, "Bots walking around based on Second Life model.");
->>>>>>> f595ebb2
+        super(4, "Bots walking around based on a movement model for Second Life.");
     }
 
     @Override
